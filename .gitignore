--- conflicted
+++ resolved
@@ -73,8 +73,4 @@
 *.html
 *.inv
 *.js
-<<<<<<< HEAD
-docs/_images
-=======
-docs/_images/
->>>>>>> 46446065
+docs/_images/